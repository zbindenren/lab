package internal

import (
	"fmt"
	"os"
	"os/exec"
	"strings"

	"github.com/ackerr/lab/utils"
)

<<<<<<< HEAD
// Clone : git clone the gitlab project
func Clone(gitURL, path string, useHTTPS bool) *git.Repository {
	var auth transport.AuthMethod
	if !useHTTPS {
		sshPath := fmt.Sprintf("%s/.ssh/id_rsa", os.Getenv("HOME"))
		keyFile := utils.GetEnv("PRIVATE_KEY_PATH", sshPath)
		sshKey, err := ioutil.ReadFile(keyFile)
		utils.Check(err)
		auth, err = ssh.NewPublicKeys("git", sshKey, "")
		utils.Check(err)
	}
	repo, err := git.PlainClone(path, false, &git.CloneOptions{
		Auth:     auth,
		URL:      gitURL,
		Progress: os.Stdout,
	})
	utils.Check(err)
	return repo
=======
func GitCommand(args ...string) (string, error) {
	cmd := exec.Command("git", args...)
	cmd.Stderr = os.Stderr
	output, err := cmd.Output()
	return string(output), err
}

// Clone git clone the gitlab project
func Clone(gitURL, path string) error {
	cmd := exec.Command("git", "clone", gitURL, path)
	cmd.Stderr = os.Stderr
	cmd.Stdout = os.Stdout
	return cmd.Run()
}

// CurrentGitRepo return the GitRepo path
func CurrentGitRepo() (string, error) {
	output, err := GitCommand("rev-parse", "-q", "--show-toplevel")
	return string(output), err
}

// CurrentGitRepo return the current branch
func CurrentBranch() string {
	branch, err := SymbolicRef("HEAD", true)
	if branch == "" || err != nil {
		branch = "master"
	}
	return branch
}

func RemoteURL(remote string) string {
	gitURL, err := GitCommand("ls-remote", "--get-url", remote)
	if err != nil {
		utils.Err("git remote is not set for", remote)
	}
	gitURL = firstLine(gitURL)
	if gitURL == remote {
		utils.Err(remote, "is a wrong remote")
	}
	return gitURL
}

// CurrentGitRepo return the current branch ref remote
func CurrentRemote(branch string) string {
	remote, err := GitCommand("config", fmt.Sprintf("branch.%s.remote", branch))
	remote = firstLine(remote)
	if remote == "" || err != nil {
		remote = "origin"
	}
	return remote
}

// SymbolicRef return the ref branch
func SymbolicRef(ref string, short bool) (string, error) {
	args := []string{"symbolic-ref"}
	if short {
		args = append(args, "--short")
	}
	args = append(args, ref)
	output, err := GitCommand(args...)
	return firstLine(output), err
}

// the git command output always has the "/n"
func firstLine(output string) string {
	if i := strings.Index(output, "\n"); i >= 0 {
		return output[0:i]
	}
	return output
}

// TransferGitURLToURL example:
// git@github.com/Ackerr:lab.git     -> https://github.com/Ackerr/lab
// https://github.com/Ackerr/lab.git -> https://github.com/Ackerr/lab
func TransferGitURLToURL(gitURL string) string {
	var url string
	if strings.HasPrefix(gitURL, "https://") {
		url = gitURL[:len(gitURL)-4]
	}
	if strings.HasPrefix(gitURL, "git@") {
		url = gitURL[:len(gitURL)-4]
		url = strings.Replace(url, ":", "/", 1)
		url = strings.Replace(url, "git@", "https://", 1)
	}
	return url
>>>>>>> de0e9c00
}<|MERGE_RESOLUTION|>--- conflicted
+++ resolved
@@ -9,26 +9,6 @@
 	"github.com/ackerr/lab/utils"
 )
 
-<<<<<<< HEAD
-// Clone : git clone the gitlab project
-func Clone(gitURL, path string, useHTTPS bool) *git.Repository {
-	var auth transport.AuthMethod
-	if !useHTTPS {
-		sshPath := fmt.Sprintf("%s/.ssh/id_rsa", os.Getenv("HOME"))
-		keyFile := utils.GetEnv("PRIVATE_KEY_PATH", sshPath)
-		sshKey, err := ioutil.ReadFile(keyFile)
-		utils.Check(err)
-		auth, err = ssh.NewPublicKeys("git", sshKey, "")
-		utils.Check(err)
-	}
-	repo, err := git.PlainClone(path, false, &git.CloneOptions{
-		Auth:     auth,
-		URL:      gitURL,
-		Progress: os.Stdout,
-	})
-	utils.Check(err)
-	return repo
-=======
 func GitCommand(args ...string) (string, error) {
 	cmd := exec.Command("git", args...)
 	cmd.Stderr = os.Stderr
@@ -114,5 +94,4 @@
 		url = strings.Replace(url, "git@", "https://", 1)
 	}
 	return url
->>>>>>> de0e9c00
 }